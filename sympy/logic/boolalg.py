"""Boolean algebra module for SymPy"""
from sympy.core.basic import Basic
from sympy.core.operations import LatticeOp
from sympy.core.function import Application, sympify

class Boolean(Basic):
    """A boolean object is an object for which logic operations make sense."""

    __slots__ = []

    def __and__(self, other):
        """Overloading for & operator"""
        return And(self, other)

    def __or__(self, other):
        """Overloading for |"""
        return Or(self, other)

    def __invert__(self):
        """Overloading for ~"""
        return Not(self)

    def __rshift__(self, other):
        """Overloading for >>"""
        return Implies(self, other)

    def __lshift__(self, other):
        """Overloading for <<"""
        return Implies(other, self)

    def __xor__(self, other):
        return Xor(self, other)


class BooleanFunction(Application, Boolean):
    """Boolean function is a function that lives in a boolean space
    It is used as base class for And, Or, Not, etc.
    """
    is_Boolean = True
<<<<<<< HEAD
=======

    def __call__(self, *args):
        return self.func(*[arg(*args) for arg in self.args])
>>>>>>> c9470ac4

class And(LatticeOp, BooleanFunction):
    """
    Logical AND function.

    It evaluates its arguments in order, giving False immediately if any of them
    are False, and True if they are all True.

    Examples:
        >>> from sympy.core import symbols
        >>> from sympy.abc import x, y
        >>> x & y
        And(x, y)

    """
    zero = False
    identity = True

class Or(LatticeOp, BooleanFunction):
    """
    Logical OR function

    It evaluates its arguments in order, giving True immediately if any of them are
    True, and False if they are all False.
    """
    zero = True
    identity = False

class Xor(BooleanFunction):
    """Logical XOR (exclusive OR) function.
    returns True if an odd number of the arguments are True, and the rest are False.
    returns False if an even number of the arguments are True, and the rest are False.
    """
    @classmethod
    def eval(cls, *args):
        if not args: return False
        args = list(args)
        A = args.pop()
        while args:
            B = args.pop()
            A = Or(And(A, Not(B)), And(Not(A), B))
        return A

class Not(BooleanFunction):
    """Logical Not function (negation)

    Note: De Morgan rules applied automatically"""

    is_Not = True

    @classmethod
    def eval(cls, *args):
        if len(args) > 1:
            return map(cls, args)
        arg = args[0]
        if type(arg) is bool:
            return not arg
        # apply De Morgan Rules
        if arg.func is And:
            return Or(*[Not(a) for a in arg.args])
        if arg.func is Or:
            return And(*[Not(a) for a in arg.args])
        if arg.func is Not:
            return arg.args[0]

class Nand(BooleanFunction):
    """Logical NAND function.

    It evaluates its arguments in order, giving True immediately if any
    of them are False, and False if they are all True.
    """
    @classmethod
    def eval(cls, *args):
        return Not(And(*args))

class Nor(BooleanFunction):
    """Logical NOR function.

    It evaluates its arguments in order, giving False immediately if any
    of them are True, and True if they are all False.
    """
    @classmethod
    def eval(cls, *args):
        return Not(Or(*args))

class Implies(BooleanFunction):
    """Logical implication.

    A implies B is equivalent to !A v B
    """
    @classmethod
    def eval(cls, *args):
        try:
            A, B = args
        except ValueError:
            raise ValueError("%d operand(s) used for an Implies (pairs are required): %s" % (len(args), str(args)))
        if A is True or A is False or B is True or B is False:
            return Or(Not(A), B)
        else:
            return Basic.__new__(cls, *args)

class Equivalent(BooleanFunction):
    """Equivalence relation.

    Equivalent(A, B) is True if and only if A and B are both True or both False
    """
    @classmethod
    def eval(cls, *args):
        argset = set(args)
        if len(argset) <= 1:
            return True
        if True in argset:
            argset.discard(True)
            return And(*argset)
        if False in argset:
            argset.discard(False)
            return Nor(*argset)
        return Basic.__new__(cls, *set(args))

class ITE(BooleanFunction):
    """
    If then else clause.

    ITE(A, B, C) evaluates and returns the result of B if A is true
    else it returns the result of C

    Example:
    >>> from sympy.logic.boolalg import ITE, And, Xor, Or
    >>> from sympy.abc import x,y,z
    >>> x = True
    >>> y = False
    >>> z = True
    >>> ITE(x,y,z)
    False
    >>> ITE(Or(x, y), And(x, z), Xor(z, x))
    True
    """
    @classmethod
    def eval(cls, *args):
        args = list(args)
        if len(args) == 3:
            return Or(And(args[0], args[1]), And(Not(args[0]), args[2]))
        raise ValueError("ITE expects 3 arguments, but got %d: %s" % (len(args), str(args)))

### end class definitions. Some useful methods

def fuzzy_not(arg):
    """
    Not in fuzzy logic

    will return Not if arg is a boolean value, and None if argument
    is None

    >>> from sympy.logic.boolalg import fuzzy_not
    >>> fuzzy_not(True)
    False
    >>> fuzzy_not(None)
    >>> fuzzy_not(False)
    True

    """
    if arg is None:
        return
    return not arg

def conjuncts(expr):
    """Return a list of the conjuncts in the expr s.
    >>> from sympy.logic.boolalg import conjuncts
    >>> from sympy.abc import A, B
    >>> conjuncts(A & B)
    frozenset([A, B])
    >>> conjuncts(A | B)
    frozenset([Or(A, B)])

    """
    return And.make_args(expr)

def disjuncts(expr):
    """Return a list of the disjuncts in the sentence s.
    >>> from sympy.logic.boolalg import disjuncts
    >>> from sympy.abc import A, B
    >>> disjuncts(A | B)
    frozenset([A, B])
    >>> disjuncts(A & B)
    frozenset([And(A, B)])

    """
    return Or.make_args(expr)

def distribute_and_over_or(expr):
    """
    Given a sentence s consisting of conjunctions and disjunctions
    of literals, return an equivalent sentence in CNF.
    """
    if expr.func is Or:
        for arg in expr.args:
            if arg.func is And:
                conj = arg
                break
        else:
            return expr
        rest = Or(*[a for a in expr.args if a is not conj])
        return And(*map(distribute_and_over_or,
                   [Or(c, rest) for c in conj.args]))
    elif expr.func is And:
        return And(*map(distribute_and_over_or, expr.args))
    else:
        return expr

def to_cnf(expr):
    """Convert a propositional logical sentence s to conjunctive normal form.
    That is, of the form ((A | ~B | ...) & (B | C | ...) & ...)

    Examples:

        >>> from sympy.logic.boolalg import to_cnf
        >>> from sympy.abc import A, B, D
        >>> to_cnf(~(A | B) | D)
        And(Or(D, Not(A)), Or(D, Not(B)))

    """
    # Don't convert unless we have to
    if is_cnf(expr):
        return expr

    expr = sympify(expr)
    expr = eliminate_implications(expr)
    return distribute_and_over_or(expr)

def is_cnf(expr):
    """Test whether or not an expression is in conjunctive normal form.

    Examples:

        >>> from sympy.logic.boolalg import is_cnf
        >>> from sympy.abc import A, B, C
        >>> is_cnf(A | B | C)
        True
        >>> is_cnf(A & B & C)
        True
        >>> is_cnf((A & B) | C)
        False

    """
    expr = sympify(expr)

    # Special case of a single disjunction
    if expr.func is Or:
        for lit in expr.args:
            if lit.func is Not:
                if not lit.args[0].is_Atom:
                    return False
            else:
                if not lit.is_Atom:
                    return False
        return True

    # Special case of a single negation
    if expr.func is Not:
        if not expr.args[0].is_Atom:
            return False

    if not expr.func is And:
        return False

    for cls in expr.args:
        if cls.is_Atom:
            continue
        if cls.func is Not:
            if not cls.args[0].is_Atom:
                return False
        elif not cls.func is Or:
            return False
        for lit in cls.args:
            if lit.func is Not:
                if not lit.args[0].is_Atom:
                    return False
            else:
                if not lit.is_Atom:
                    return False

    return True

def eliminate_implications(expr):
    """Change >>, <<, and Equivalent into &, |, and ~. That is, return an
    expression that is equivalent to s, but has only &, |, and ~ as logical
    operators.
    """
    expr = sympify(expr)
    if expr.is_Atom:
        return expr     ## (Atoms are unchanged.)
    args = map(eliminate_implications, expr.args)
    if expr.func is Implies:
        a, b = args[0], args[-1]
        return (~a) | b
    elif expr.func is Equivalent:
        a, b = args[0], args[-1]
        return (a | Not(b)) & (b | Not(a))
    else:
        return expr.func(*args)

def compile_rule(s):
    """Transforms a rule into a sympy expression
    A rule is a string of the form "symbol1 & symbol2 | ..."
    See sympy.assumptions.known_facts for examples of rules

    TODO: can this be replaced by sympify ?
    """
    import re
    from sympy.core import Symbol
    return eval(re.sub(r'([a-zA-Z0-9_.]+)', r'Symbol("\1")', s), {'Symbol' : Symbol})


def to_int_repr(clauses, symbols):
    """
    takes clauses in CNF puts them into integer representation

    Examples:
        >>> from sympy.logic.boolalg import to_int_repr
        >>> from sympy.abc import x, y
        >>> to_int_repr([x | y, y], [x, y]) == [set([1, 2]), set([2])]
        True

    """

    # Convert the symbol list into a dict
    symbols = dict(zip(symbols, xrange(1, len(symbols) + 1)))

    def append_symbol(arg, symbols):
        if arg.func is Not:
            return -symbols[arg.args[0]]
        else:
            return symbols[arg]

<<<<<<< HEAD
    from sympy.utilities import make_list
    return [set(append_symbol(arg, symbols) for arg in make_list(c, Or)) \
=======
    return [set(append_symbol(arg, symbols) for arg in Or.make_args(c)) \
>>>>>>> c9470ac4
                                                            for c in clauses]
<|MERGE_RESOLUTION|>--- conflicted
+++ resolved
@@ -37,12 +37,9 @@
     It is used as base class for And, Or, Not, etc.
     """
     is_Boolean = True
-<<<<<<< HEAD
-=======
 
     def __call__(self, *args):
         return self.func(*[arg(*args) for arg in self.args])
->>>>>>> c9470ac4
 
 class And(LatticeOp, BooleanFunction):
     """
@@ -377,10 +374,5 @@
         else:
             return symbols[arg]
 
-<<<<<<< HEAD
-    from sympy.utilities import make_list
-    return [set(append_symbol(arg, symbols) for arg in make_list(c, Or)) \
-=======
     return [set(append_symbol(arg, symbols) for arg in Or.make_args(c)) \
->>>>>>> c9470ac4
                                                             for c in clauses]
